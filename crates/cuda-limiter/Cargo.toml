--- conflicted
+++ resolved
@@ -13,12 +13,8 @@
 utils = { workspace = true }
 ctor = { workspace = true }
 thiserror = { workspace = true }
-<<<<<<< HEAD
 serde_json = "1.0"
-nvml-wrapper = "0.10.0"
-=======
 nvml-wrapper = "0.11.0"
->>>>>>> 01962b89
 cudarc = { version = "0.16.4", default-features = false, features = [
   "std",
   "driver",
