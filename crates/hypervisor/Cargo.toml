[package]
name = "tensor-fusion-hypervisor"
version = "0.1.0"
edition = "2021"

[dependencies]
nvml-wrapper = "0.10.0"
anyhow = "1.0.98"
tracing = { workspace = true }
notify = "8.0.0"
tracing-subscriber = { workspace = true }
tracing-appender = "0.2.3"
<<<<<<< HEAD
clap = { version = "4.5.37", features = ["derive", "env"] }
rand = "0.9"
priority-queue = "2.0.0"
trap = {workspace = true}
crossbeam = "0.8.4"
=======
clap = { version = "4.5.38", features = ["derive", "env"] }
rand = "0.9"
>>>>>>> de120f99
<|MERGE_RESOLUTION|>--- conflicted
+++ resolved
@@ -10,13 +10,8 @@
 notify = "8.0.0"
 tracing-subscriber = { workspace = true }
 tracing-appender = "0.2.3"
-<<<<<<< HEAD
-clap = { version = "4.5.37", features = ["derive", "env"] }
+clap = { version = "4.5.38", features = ["derive", "env"] }
 rand = "0.9"
 priority-queue = "2.0.0"
 trap = {workspace = true}
-crossbeam = "0.8.4"
-=======
-clap = { version = "4.5.38", features = ["derive", "env"] }
-rand = "0.9"
->>>>>>> de120f99
+crossbeam = "0.8.4"